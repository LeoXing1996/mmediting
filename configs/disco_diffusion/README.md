# Disco Diffusion (2022)

> [Disco Diffusion](https://github.com/alembics/disco-diffusion)

> **Task**: Text2Image, Image2Image, diffusion

<!-- [ALGORITHM] -->

## Abstract

<!-- [ABSTRACT] -->

Disco Diffusion (DD) is a Google Colab Notebook which leverages an AI Image generating technique called CLIP-Guided Diffusion to allow you to create compelling and beautiful images from text inputs.

Created by Somnai, augmented by Gandamu, and building on the work of RiversHaveWings, nshepperd, and many others. See more details in [Credits](#credits).

<!-- [IMAGE] -->

<div align=center >
 <img src="https://user-images.githubusercontent.com/22982797/204526957-ac30547e-5a44-417a-aaa2-6b357b4a139c.png" width="400"/>
</div >

## Results and models

We have converted several `unet` weights and offer related configs. See more details of different `unet` in [Tutorial](#tutorials).

<<<<<<< HEAD
|             Diffusion Model              |                             Config                              |                                             Download                                              |
| :--------------------------------------: | :-------------------------------------------------------------: | :-----------------------------------------------------------------------------------------------: |
| 512x512_diffusion_uncond_finetune_008100 | [config](./disco-diffusion_adm-u-finetuned_imagenet-512x512.py) | [model](https://download.openmmlab.com/mmediting/synthesizers/disco/adm-u_finetuned_imagenet-512x512-ab471d70.pth) |
|         256x256_diffusion_uncond         | [config](./disco-diffusion_adm-u-finetuned_imagenet-256x256.py) |                                            [model](<>)                                            |
|         portrait_generator_v001          |     [config](./disco-diffusion_portrait-generator-v001.py)      | [model](https://download.openmmlab.com/mmediting/synthesizers/disco/adm-u-cvt-rgb_portrait-v001-f4a3f3bc.pth) |
|        pixelartdiffusion_expanded        |                          Coming soon!                           |                                                                                                   |
|       pixel_art_diffusion_hard_256       |                          Coming soon!                           |                                                                                                   |
|       pixel_art_diffusion_soft_256       |                          Coming soon!                           |                                                                                                   |
|           pixelartdiffusion4k            |                          Coming soon!                           |                                                                                                   |
|          watercolordiffusion_2           |                          Coming soon!                           |                                                                                                   |
|           watercolordiffusion            |                          Coming soon!                           |                                                                                                   |
|            PulpSciFiDiffusion            |                          Coming soon!                           |                                                                                                   |
=======
|             Diffusion Model              |                                     Config                                      |                                     Download                                      |
| :--------------------------------------: | :-----------------------------------------------------------------------------: | :-------------------------------------------------------------------------------: |
| 512x512_diffusion_uncond_finetune_008100 | [config](configs/disco_diffusion/disco-diffusion_adm-u-finetuned_imagenet-512x512.py) | [model](https://download.openmmlab.com/mmediting/synthesizers/disco/adm-u_finetuned_imagenet-512x512-ab471d70.pth) |
|         256x256_diffusion_uncond         | [config](configs/disco_diffusion/disco-diffusion_adm-u-finetuned_imagenet-256x256.py) |                                    [model](<>)                                    |
|         portrait_generator_v001          |  [config](configs/disco_diffusion/disco-diffusion_portrait-generator-v001.py)   | [model](https://download.openmmlab.com/mmediting/synthesizers/disco/adm-u-cvt-rgb_portrait-v001-f4a3f3bc.pth) |
|        pixelartdiffusion_expanded        |                                  Coming soon!                                   |                                                                                   |
|       pixel_art_diffusion_hard_256       |                                  Coming soon!                                   |                                                                                   |
|       pixel_art_diffusion_soft_256       |                                  Coming soon!                                   |                                                                                   |
|           pixelartdiffusion4k            |                                  Coming soon!                                   |                                                                                   |
|          watercolordiffusion_2           |                                  Coming soon!                                   |                                                                                   |
|           watercolordiffusion            |                                  Coming soon!                                   |                                                                                   |
|            PulpSciFiDiffusion            |                                  Coming soon!                                   |                                                                                   |
>>>>>>> 1735f5c9

## To-do List

- [x] Text2Image
- [x] Image2Image
- [x] Imagenet, portrait diffusion models
- [ ] pixelart, watercolor, sci-fiction diffusion models
- [ ] image prompt
- [ ] video generation
- [ ] faster sampler(plms, dpm-solver etc.)

We really welcome community users supporting these items and any other interesting staffs!

## Quick Start

Running the following codes, you can get a text-generated image.

```python
from mmengine import Config, MODELS
from mmedit.utils import register_all_modules
from torchvision.utils import save_image

register_all_modules()

disco = MODELS.build(
    Config.fromfile('configs/disco_diffusion/disco-baseline.py').model).cuda().eval()
text_prompts = {
    0: [
        "A beautiful painting of a singular lighthouse, shining its light across a tumultuous sea of blood by greg rutkowski and thomas kinkade, Trending on artstation.",
        "yellow color scheme"
    ]
}
image = disco.infer(
    height=768,
    width=1280,
    text_prompts=text_prompts,
    show_progress=True,
    num_inference_steps=250,
    eta=0.8)['samples']
save_image(image, "image.png")

```

## Tutorials

Considering that `disco-diffusion` contains many adjustable parameters, we provide users with a [jupyter-notebook](./tutorials.ipynb) / [colab](https://githubtocolab.com/open-mmlab/mmediting/blob/dev-1.x/configs/disco_diffusion/tutorials.ipynb) tutorial that exhibits the meaning of different parameters, and gives results corresponding to adjustment.
Refer to [Disco Sheet](https://docs.google.com/document/d/1l8s7uS2dGqjztYSjPpzlmXLjl5PM3IGkRWI3IiCuK7g/edit).

## Credits

Since our adaptation of disco-diffusion are heavily influenced by disco [colab](https://colab.research.google.com/github/alembics/disco-diffusion/blob/main/Disco_Diffusion.ipynb#scrollTo=License), here we copy the credits below.

<details>
<summary>Credits</summary>
Original notebook by Katherine Crowson (https://github.com/crowsonkb, https://twitter.com/RiversHaveWings). It uses either OpenAI's 256x256 unconditional ImageNet or Katherine Crowson's fine-tuned 512x512 diffusion model (https://github.com/openai/guided-diffusion), together with CLIP (https://github.com/openai/CLIP) to connect text prompts with images.

Modified by Daniel Russell (https://github.com/russelldc, https://twitter.com/danielrussruss) to include (hopefully) optimal params for quick generations in 15-100 timesteps rather than 1000, as well as more robust augmentations.

Further improvements from Dango233 and nshepperd helped improve the quality of diffusion in general, and especially so for shorter runs like this notebook aims to achieve.

Vark added code to load in multiple Clip models at once, which all prompts are evaluated against, which may greatly improve accuracy.

The latest zoom, pan, rotation, and keyframes features were taken from Chigozie Nri's VQGAN Zoom Notebook (https://github.com/chigozienri, https://twitter.com/chigozienri)

Advanced DangoCutn Cutout method is also from Dango223.

\--

Disco:

Somnai (https://twitter.com/Somnai_dreams) added Diffusion Animation techniques, QoL improvements and various implementations of tech and techniques, mostly listed in the changelog below.

3D animation implementation added by Adam Letts (https://twitter.com/gandamu_ml) in collaboration with Somnai. Creation of disco.py and ongoing maintenance.

Turbo feature by Chris Allen (https://twitter.com/zippy731)

Improvements to ability to run on local systems, Windows support, and dependency installation by HostsServer (https://twitter.com/HostsServer)

VR Mode by Tom Mason (https://twitter.com/nin_artificial)

Horizontal and Vertical symmetry functionality by nshepperd. Symmetry transformation_steps by huemin (https://twitter.com/huemin_art). Symmetry integration into Disco Diffusion by Dmitrii Tochilkin (https://twitter.com/cut_pow).

Warp and custom model support by Alex Spirin (https://twitter.com/devdef).

Pixel Art Diffusion, Watercolor Diffusion, and Pulp SciFi Diffusion models from KaliYuga (https://twitter.com/KaliYuga_ai). Follow KaliYuga's Twitter for the latest models and for notebooks with specialized settings.

Integration of OpenCLIP models and initiation of integration of KaliYuga models by Palmweaver / Chris Scalf (https://twitter.com/ChrisScalf11)

Integrated portrait_generator_v001 from Felipe3DArtist (https://twitter.com/Felipe3DArtist)

</details>

## Citation

```bibtex
@misc{github,
  author={alembics},
  title={disco-diffusion},
  year={2022},
  url={https://github.com/alembics/disco-diffusion},
}
```<|MERGE_RESOLUTION|>--- conflicted
+++ resolved
@@ -24,7 +24,6 @@
 
 We have converted several `unet` weights and offer related configs. See more details of different `unet` in [Tutorial](#tutorials).
 
-<<<<<<< HEAD
 |             Diffusion Model              |                             Config                              |                                             Download                                              |
 | :--------------------------------------: | :-------------------------------------------------------------: | :-----------------------------------------------------------------------------------------------: |
 | 512x512_diffusion_uncond_finetune_008100 | [config](./disco-diffusion_adm-u-finetuned_imagenet-512x512.py) | [model](https://download.openmmlab.com/mmediting/synthesizers/disco/adm-u_finetuned_imagenet-512x512-ab471d70.pth) |
@@ -37,20 +36,6 @@
 |          watercolordiffusion_2           |                          Coming soon!                           |                                                                                                   |
 |           watercolordiffusion            |                          Coming soon!                           |                                                                                                   |
 |            PulpSciFiDiffusion            |                          Coming soon!                           |                                                                                                   |
-=======
-|             Diffusion Model              |                                     Config                                      |                                     Download                                      |
-| :--------------------------------------: | :-----------------------------------------------------------------------------: | :-------------------------------------------------------------------------------: |
-| 512x512_diffusion_uncond_finetune_008100 | [config](configs/disco_diffusion/disco-diffusion_adm-u-finetuned_imagenet-512x512.py) | [model](https://download.openmmlab.com/mmediting/synthesizers/disco/adm-u_finetuned_imagenet-512x512-ab471d70.pth) |
-|         256x256_diffusion_uncond         | [config](configs/disco_diffusion/disco-diffusion_adm-u-finetuned_imagenet-256x256.py) |                                    [model](<>)                                    |
-|         portrait_generator_v001          |  [config](configs/disco_diffusion/disco-diffusion_portrait-generator-v001.py)   | [model](https://download.openmmlab.com/mmediting/synthesizers/disco/adm-u-cvt-rgb_portrait-v001-f4a3f3bc.pth) |
-|        pixelartdiffusion_expanded        |                                  Coming soon!                                   |                                                                                   |
-|       pixel_art_diffusion_hard_256       |                                  Coming soon!                                   |                                                                                   |
-|       pixel_art_diffusion_soft_256       |                                  Coming soon!                                   |                                                                                   |
-|           pixelartdiffusion4k            |                                  Coming soon!                                   |                                                                                   |
-|          watercolordiffusion_2           |                                  Coming soon!                                   |                                                                                   |
-|           watercolordiffusion            |                                  Coming soon!                                   |                                                                                   |
-|            PulpSciFiDiffusion            |                                  Coming soon!                                   |                                                                                   |
->>>>>>> 1735f5c9
 
 ## To-do List
 
